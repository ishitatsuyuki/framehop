--- conflicted
+++ resolved
@@ -17,13 +17,9 @@
 object = { version = "0.32", optional = true }
 thiserror = "1.0.30"
 macho-unwind-info = "0.3.0"
-<<<<<<< HEAD
 pe-unwind-info = "0.1.0"
-fallible-iterator = "0.2.0"
+fallible-iterator = "0.3.0"
 arrayvec = "0.7.4"
-=======
-fallible-iterator = "0.3.0"
->>>>>>> 6a2fd350
 
 [dev-dependencies]
 object = "0.32"
